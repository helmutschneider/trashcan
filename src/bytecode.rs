--- conflicted
+++ resolved
@@ -410,35 +410,21 @@
                 };
 
                 for m in members {
-<<<<<<< HEAD
                     let member = members_by_name.get(&m.name).unwrap();
-                    let member_arg = self.compile_expression(&member.value, None, stack);
+                    let member_arg = self.compile_expression(&member.value, stack);
 
                     self.emit_copy_into_element(&dest_var, Argument::Int(m.index), member_arg, stack);
-=======
-                    let member_dest = dest_var.subsegment_for_member(&m.name);
-                    let value = &members_by_name.get(&m.name).unwrap().value;
-                    let arg = self.compile_expression(&value, stack);
-                    self.emit_copy(&member_dest, arg);
->>>>>>> d302d89f
                 }
 
                 Argument::Variable(dest_var)
             }
             ast::Expression::MemberAccess(access) => {
-<<<<<<< HEAD
-                let left_expr = self.compile_expression(&access.left, None, stack);
-                let left_type = self.typer.try_infer_expression_type(&access.left)
-                    .unwrap();
-                let source_var = match left_expr {
-=======
                 let left_arg = self.compile_expression(&access.left, stack);
                 let left_var = match &left_arg {
->>>>>>> d302d89f
                     Argument::Variable(x) => x,
                     _ => panic!("not a variable.")
                 };
-<<<<<<< HEAD
+                let left_type = &left_var.type_;
                 let member = left_type.find_member(&access.right.name)
                     .unwrap();
 
@@ -451,33 +437,12 @@
                     }
                     _ => {
                         // let dest_var = self.maybe_add_temp_variable(maybe_dest_var, type_, stack)
-                        let member_ptr = self.maybe_add_temp_variable(None, &Type::Pointer(Box::new(member.type_)), stack);
-                        self.emit(Instruction::ElementAddressOf(Rc::clone(&member_ptr), source_var, Argument::Int(member.index)));
-
-                        if let Some(x) = maybe_dest_var {
-                            // let ptr_to_dest = self.maybe_add_temp_variable(None, &Type::Pointer(Box::new(x.type_.clone())), stack);
-                            // self.emit_copy_indirect(dest_var, source)
-                        }
+                        let member_ptr = self.emit_variable(&Type::Pointer(Box::new(member.type_)), stack);
+                        self.emit(Instruction::ElementAddressOf(Rc::clone(&member_ptr), Rc::clone(left_var), Argument::Int(member.index)));
 
                         Argument::Void
                         // self.emit_copy_indirect(dest_var, source)
                     }
-=======
-                let segment = left_var.subsegment_for_member(&access.right.name);
-                let left_type = &left_var.type_;
-
-                // if we're accessing a member of a pointer we should
-                // emit a pointer add.
-                if let Type::Pointer(_) = left_type {
-                    let offset = match segment.offset {
-                        VariableOffset::Parent(_, o) => o,
-                        _ => panic!()
-                    };
-                    let ptr_temp = self.emit_variable(&segment.type_, stack);
-                    self.emit(Instruction::Store(Rc::clone(&ptr_temp), left_arg));
-                    self.emit(Instruction::Add(Rc::clone(&ptr_temp), Argument::Int(offset.0)));
-                    return Argument::Variable(ptr_temp);
->>>>>>> d302d89f
                 }
                 
                 // let member_ptr = self.maybe_add_temp_variable(maybe_dest_var, &member.type_, stack);
@@ -524,100 +489,24 @@
             ast::Expression::ArrayLiteral(array_lit) => {
                 let type_ = self.typer.try_infer_expression_type(expr)
                     .unwrap();
-<<<<<<< HEAD
                 let elem_type = match &type_ {
                     Type::Array(x, _) => x,
                     _ => panic!("not an array."),
                 };
-                let dest_var = self.maybe_add_temp_variable(maybe_dest_var, &type_, stack);
+                let dest_var = self.emit_variable(&type_, stack);
                 self.emit_copy_into_element(&dest_var, Argument::Int(0), Argument::Int(array_lit.elements.len() as i64), stack);
 
                 for k in 0..array_lit.elements.len() {
                     let elem_expr = &array_lit.elements[k];
-                    let elem_arg = self.compile_expression(elem_expr, None, stack);
+                    let elem_arg = self.compile_expression(elem_expr, stack);
 
                     self.emit_copy_into_element(&dest_var, Argument::Int(1 + k as i64), elem_arg, stack);
-=======
-                let dest_var = self.emit_variable(&type_, stack);
-                let length_segment = dest_var.subsegment_for_member("length");
-                let length = array_lit.elements.len() as i64;
-
-                self.emit(Instruction::Store(length_segment, Argument::Int(length)));
-
-                for k in 0..array_lit.elements.len() {
-                    let elem_expr = &array_lit.elements[k];
-                    let elem_segment = dest_var.subsegment_for_member(&k.to_string());
-                    let elem_arg = self.compile_expression(elem_expr, stack);
-
-                    self.emit_copy(&elem_segment, elem_arg);
->>>>>>> d302d89f
                 }
 
                 Argument::Variable(dest_var)
             }
             ast::Expression::ElementAccess(elem_access) => {
-<<<<<<< HEAD
                 todo!();
-=======
-                let mut iter = Some(elem_access);
-                let mut root_left: Option<&Expression> = None;
-                let mut path_to_value: Vec<&Expression> = Vec::new();
-
-                while let Some(x) = iter {
-                    path_to_value.insert(0, &x.right);
-                    
-                    match x.left.as_ref() {
-                        Expression::ElementAccess(next) => {
-                            iter = Some(next);
-                        }
-                        _ => {
-                            root_left = Some(&x.left);
-                            iter = None;
-                        }
-                    }
-                }
-
-                let ident = match root_left.unwrap() {
-                    Expression::Identifier(x) => x,
-                    _ => panic!("bad lvalue for element access bro."),
-                };
-
-                let root_var = stack.find(&ident.name);
-                let total_offset = self.emit_variable(&Type::Int, stack);
-
-                // zero-initialize the index variable.
-                self.emit(Instruction::Store(Rc::clone(&total_offset), Argument::Int(0)));
-
-                let iter_offset = self.emit_variable(&Type::Int, stack);
-                let mut iter_element_type = &root_var.type_;
-
-                for x in path_to_value {
-                    let length_member =  iter_element_type.find_member("length")
-                        .unwrap();
-                    iter_element_type = match iter_element_type {
-                        Type::Array(x, _) => x,
-                        _=> panic!(),
-                    };
-                    let iter_arg = self.compile_expression(x, stack);
-                    self.emit_copy(&iter_offset, iter_arg);
-                    self.emit(Instruction::Mul(Rc::clone(&iter_offset), Argument::Int(iter_element_type.size())));
-
-                    // the first 8 bytes of an array is the length.
-                    self.emit(Instruction::Add(Rc::clone(&iter_offset), Argument::Int(length_member.type_.size())));
-
-                    // move the calculated offset of this iteration into the total offset
-                    // from the root array.
-                    self.emit(Instruction::Add(Rc::clone(&total_offset), Argument::Variable(Rc::clone(&iter_offset))));
-                }
-                
-                let element_var = Rc::new(Variable {
-                    name: format!("{}[{}]", root_var, total_offset),
-                    type_: self.typer.try_infer_expression_type(expr).unwrap(),
-                    offset: VariableOffset::Dynamic(Rc::clone(&root_var), Rc::clone(&total_offset), Offset::ZERO)
-                });
-
-                Argument::Variable(element_var)
->>>>>>> d302d89f
             }
         };
     }
@@ -793,7 +682,7 @@
 
     fn emit_copy_into_element(&mut self, dest_var: &Rc<Variable>, element: Argument, value: Argument, stack: &mut Stack) {
         let element_type = value.get_type();
-        let element_ptr = self.maybe_add_temp_variable(None, &Type::Pointer(Box::new(element_type)), stack);
+        let element_ptr = self.emit_variable(&Type::Pointer(Box::new(element_type)), stack);
 
         self.emit(Instruction::ElementAddressOf(Rc::clone(&element_ptr), Rc::clone(dest_var), element));
         self.emit(Instruction::StoreIndirect(element_ptr, value));
